<?xml version="1.0"?>
<!--
  ~ Copyright 2015 Vladimir Bukhtoyarov
  ~
  ~   Licensed under the Apache License, Version 2.0 (the "License");
  ~   you may not use this file except in compliance with the License.
  ~   You may obtain a copy of the License at
  ~
  ~         http://www.apache.org/licenses/LICENSE-2.0
  ~
  ~  Unless required by applicable law or agreed to in writing, software
  ~  distributed under the License is distributed on an "AS IS" BASIS,
  ~  WITHOUT WARRANTIES OR CONDITIONS OF ANY KIND, either express or implied.
  ~  See the License for the specific language governing permissions and
  ~  limitations under the License.
  -->

<project xmlns="http://maven.apache.org/POM/4.0.0" xmlns:xsi="http://www.w3.org/2001/XMLSchema-instance" xsi:schemaLocation="http://maven.apache.org/POM/4.0.0 http://maven.apache.org/maven-v4_0_0.xsd">
    <modelVersion>4.0.0</modelVersion>

    <groupId>com.github</groupId>
    <artifactId>bucket4j</artifactId>
<<<<<<< HEAD
    <version>1.1.0-SNAPSHOT</version>
=======
    <version>1.0.1</version>
>>>>>>> 622d0078
    <packaging>jar</packaging>

    <name>bucket4j</name>
    <description>bucket4j - is a java implementation of token bucket algorithm for rate limiting</description>
    <url>http://github.com/vladimir-bukhtoyarov/bucket4j</url>
    <licenses>
        <license>
            <name>The Apache Software License, Version 2.0</name>
            <url>http://www.apache.org/licenses/LICENSE-2.0</url>
            <distribution>repo</distribution>
        </license>
    </licenses>

    <properties>
        <project.build.sourceEncoding>UTF-8</project.build.sourceEncoding>
        <project.reporting.outputEncoding>UTF-8</project.reporting.outputEncoding>
        <benchmark.jar.name>benchmarks</benchmark.jar.name>
    </properties>

    <scm>
        <url>http://github.com/vladimir-bukhtoyarov/bucket4j</url>
        <connection>scm:git:git@github.com:vladimir-bukhtoyarov/bucket4j</connection>
        <developerConnection>scm:git:git@github.com:vladimir-bukhtoyarov/bucket4j.git</developerConnection>
<<<<<<< HEAD
  </scm>
=======
        <tag>bucket4j-1.0.1</tag>
    </scm>
>>>>>>> 622d0078

    <developers>
        <developer>
            <id>vladimir-bukhtoyarov</id>
            <name>Vladimir Bukhtoyarov</name>
            <email>jsecoder@gmail.com</email>
            <url>https://github.com/vladimir-bukhtoyarov</url>
            <organization>Dino systems</organization>
            <organizationUrl>http://www.dins.ru/</organizationUrl>
            <roles>
                <role>Senior software engineer</role>
            </roles>
        </developer>
    </developers>

    <build>
        <plugins>
            <plugin>
                <groupId>org.apache.maven.plugins</groupId>
                <artifactId>maven-compiler-plugin</artifactId>
                <version>3.1</version>
                <configuration>
                    <compilerId>groovy-eclipse-compiler</compilerId>
                    <!-- Java version -->
                    <source>1.7</source>
                    <target>1.7</target>
                    <verbose>true</verbose>
                </configuration>
                <dependencies>
                    <dependency>
                        <groupId>org.codehaus.groovy</groupId>
                        <artifactId>groovy-eclipse-compiler</artifactId>
                        <version>2.8.0-01</version>
                    </dependency>
                    <dependency>
                        <groupId>org.codehaus.groovy</groupId>
                        <artifactId>groovy-eclipse-batch</artifactId>
                        <!-- Groovy version -->
                        <version>2.1.8-01</version>
                    </dependency>
                </dependencies>
            </plugin>
            <plugin>
                <artifactId>maven-surefire-plugin</artifactId>
                <version>2.18</version>
                <configuration>
                    <includes>
                        <include>**/*Test.class</include>
                        <include>**/*Specification.class</include>
                    </includes>
                </configuration>
            </plugin>
        </plugins>
    </build>

    <profiles>
        <profile>
            <id>coverall</id>
            <activation>
                <activeByDefault>false</activeByDefault>
            </activation>
            <build>
                <plugins>
                    <plugin>
                        <groupId>org.jacoco</groupId>
                        <artifactId>jacoco-maven-plugin</artifactId>
                        <version>0.7.2.201409121644</version>
                        <executions>
                            <execution>
                                <id>prepare-agent</id>
                                <goals>
                                    <goal>prepare-agent</goal>
                                </goals>
                            </execution>
                        </executions>
                    </plugin>
                    <plugin>
                        <groupId>org.eluder.coveralls</groupId>
                        <artifactId>coveralls-maven-plugin</artifactId>
                        <version>3.1.0</version>
                        <configuration>
                            <repoToken>${env.coverallToken}</repoToken>
                        </configuration>
                    </plugin>
                </plugins>
            </build>
        </profile>
        <profile>
            <id>generate-benchmark</id>
            <activation>
                <activeByDefault>false</activeByDefault>
            </activation>
            <dependencies>
                <dependency>
                    <groupId>org.openjdk.jmh</groupId>
                    <artifactId>jmh-core</artifactId>
                    <version>1.8</version>
                </dependency>
                <dependency>
                    <groupId>org.openjdk.jmh</groupId>
                    <artifactId>jmh-generator-annprocess</artifactId>
                    <version>1.8</version>
                    <scope>provided</scope>
                </dependency>
                <dependency>
                    <groupId>com.google.guava</groupId>
                    <artifactId>guava</artifactId>
                    <version>18.0</version>
                </dependency>
            </dependencies>
            <build>
                <plugins>
                    <plugin>
                        <groupId>org.codehaus.mojo</groupId>
                        <artifactId>build-helper-maven-plugin</artifactId>
                        <version>1.7</version>
                        <executions>
                            <execution>
                                <id>add-source</id>
                                <phase>generate-sources</phase>
                                <goals>
                                    <goal>add-source</goal>
                                </goals>
                                <configuration>
                                    <sources>
                                        <source>${project.basedir}/src/main/benchmark</source>
                                    </sources>
                                </configuration>
                            </execution>
                        </executions>
                    </plugin>
                    <plugin>
                        <groupId>org.apache.maven.plugins</groupId>
                        <artifactId>maven-shade-plugin</artifactId>
                        <version>2.2</version>
                        <executions>
                            <execution>
                                <phase>package</phase>
                                <goals>
                                    <goal>shade</goal>
                                </goals>
                                <configuration>
                                    <finalName>${benchmark.jar.name}</finalName>
                                    <transformers>
                                        <transformer implementation="org.apache.maven.plugins.shade.resource.ManifestResourceTransformer">
                                            <mainClass>org.openjdk.jmh.Main</mainClass>
                                        </transformer>
                                    </transformers>
                                    <filters>
                                        <filter>
                                            <!--
                                                Shading signed JARs will fail without this.
                                                http://stackoverflow.com/questions/999489/invalid-signature-file-when-attempting-to-run-a-jar
                                            -->
                                            <artifact>*:*</artifact>
                                            <excludes>
                                                <exclude>META-INF/*.SF</exclude>
                                                <exclude>META-INF/*.DSA</exclude>
                                                <exclude>META-INF/*.RSA</exclude>
                                            </excludes>
                                        </filter>
                                    </filters>
                                </configuration>
                            </execution>
                        </executions>
                    </plugin>
                </plugins>
            </build>
        </profile>
        <profile>
            <id>bintray</id>
            <build>
                <plugins>
                    <plugin>
                        <artifactId>maven-source-plugin</artifactId>
                        <executions>
                            <execution>
                                <id>attach-sources</id>
                                <goals>
                                    <goal>jar</goal>
                                </goals>
                            </execution>
                        </executions>
                    </plugin>
                    <plugin>
                        <artifactId>maven-javadoc-plugin</artifactId>
                        <executions>
                            <execution>
                                <id>attach-javadocs</id>
                                <goals>
                                    <goal>jar</goal>
                                </goals>
                            </execution>
                        </executions>
                    </plugin>
                </plugins>
            </build>
        </profile>
    </profiles>

    <repositories>
        <repository>
            <id>bucket4j</id>
            <snapshots>
                <enabled>false</enabled>
            </snapshots>
            <name>bintray</name>
            <url>http://dl.bintray.com/vladimir-bukhtoyarov/maven</url>
        </repository>
    </repositories>

    <dependencies>
        <!-- Grid dependencies -->
        <dependency>
            <groupId>com.oracle</groupId>
            <artifactId>coherence</artifactId>
            <version>3.7.1.5</version>
            <scope>system</scope>
            <!-- Point directly to jar from repository, because oracle does not provide maven distribution of coherence  -->
            <systemPath>${project.basedir}/lib/coherence-3.7.1.5.jar</systemPath>
        </dependency>
        <dependency>
            <groupId>com.hazelcast</groupId>
            <artifactId>hazelcast</artifactId>
            <version>3.3</version>
            <scope>provided</scope>
        </dependency>
        <dependency>
            <groupId>org.apache.ignite</groupId>
            <artifactId>ignite-core</artifactId>
            <version>1.0.0</version>
            <scope>provided</scope>
        </dependency>
        <dependency>
            <groupId>javax.cache</groupId>
            <artifactId>cache-api</artifactId>
            <version>1.0.0</version>
            <scope>provided</scope>
        </dependency>

        <!-- Test dependencies -->
        <dependency>
            <groupId>junit</groupId>
            <artifactId>junit</artifactId>
            <version>4.12</version>
            <scope>test</scope>
        </dependency>
        <dependency>
            <groupId>org.spockframework</groupId>
            <artifactId>spock-core</artifactId>
            <version>0.7-groovy-2.0</version>
            <scope>test</scope>
        </dependency>
        <dependency>
            <groupId>cglib</groupId>
            <artifactId>cglib-nodep</artifactId>
            <version>3.1</version>
            <scope>test</scope>
        </dependency>
        <dependency>
            <groupId>org.littlegrid</groupId>
            <artifactId>littlegrid</artifactId>
            <version>2.15.2</version>
            <scope>test</scope>
        </dependency>
    </dependencies>

</project><|MERGE_RESOLUTION|>--- conflicted
+++ resolved
@@ -20,11 +20,7 @@
 
     <groupId>com.github</groupId>
     <artifactId>bucket4j</artifactId>
-<<<<<<< HEAD
     <version>1.1.0-SNAPSHOT</version>
-=======
-    <version>1.0.1</version>
->>>>>>> 622d0078
     <packaging>jar</packaging>
 
     <name>bucket4j</name>
@@ -48,12 +44,8 @@
         <url>http://github.com/vladimir-bukhtoyarov/bucket4j</url>
         <connection>scm:git:git@github.com:vladimir-bukhtoyarov/bucket4j</connection>
         <developerConnection>scm:git:git@github.com:vladimir-bukhtoyarov/bucket4j.git</developerConnection>
-<<<<<<< HEAD
-  </scm>
-=======
         <tag>bucket4j-1.0.1</tag>
     </scm>
->>>>>>> 622d0078
 
     <developers>
         <developer>
